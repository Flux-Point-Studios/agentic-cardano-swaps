# Cardano-Swaps

:warning: Knowledge of basic Haskell syntax and cardano-cli usage is assumed.

The Getting Started instructions can be found [here](GettingStarted.md).

This version of Cardano-Swaps is written in Aiken. **The Aiken version can handle 14 swaps in a single transaction with a fee of only 1.5 ADA. A transaction with a single swap only costs 0.25 ADA. This makes Cardano-Swaps up to an order of magnitude cheaper than existing Cardano DEXs.** See [benchmarks](Benchmarks.md) for details. This protocol works on Cardano as is - no hardforks or CIPs are necessary.

For a quick list of everything that has changed from the previous verion, see the [changelog](CHANGELOG.md).

---
## Table of Contents 
- [Abstract](#abstract)
- [Motivation](#motivation)
- [Preliminary Discussion](#preliminary-discussion)
  - [Current DEX Deficiencies](#current-dex-deficiencies)
  - [Programmable Swaps](#programmable-swaps)
  - [Beacon Tokens](#beacon-tokens)
  - [The Cardano-Swaps Protocol](#the-cardano-swaps-protocol)
- [Specification](#specification)
  - [Personal Contracts](#personal-contracts)
  - [The DEX's Inline Datum](#the-dexs-inline-datum)
  - [Swap Contract Logic](#swap-contract-logic)
    - [Close Redeemer](#close-redeemer)
    - [Update Redeemer](#update-redeemer)
    - [Swap Redeemer](#swap-redeemer)
- [Features Discussion](#features-discussion)
- [Benchmarks and Fee Estimations](#benchmarks-and-fee-estimations-ymmv)
- [FAQ](#faq)
- [Conclusion](#conclusion)

---
## Abstract
`cardano-swaps` is a proof-of-concept implementation of an *organically* scalable DEX protocol for the Cardano Settlement Layer (CSL). It solves many of the pitfalls of current DEX implementations by empowering users to deploy their own (and interact with each others') script addresses. By doing so, users always maintain spending *and* delegation control of their assets, and can elect if/when to upgrade their addresses to new contract standards.


## Motivation
Many DEXes on Cardano are currently implemented in ways that lock users' assets into a tightly fixed, and/or centrally maintained, set(s) of script addresses. Such design patterns are reminiscent of the EVM's accounts-based programming paradigm, and inherit many of the same downsides; scalability bottlenecks and asset/stake centralization. DEXes that hope to achieve massive scale on the CSL must adhere to a radically different approach that takes full advantage of the concurrency and parallelism offered by the eUTxO model. `cardano-swaps` is a first attempt at such an approach. 


## Preliminary Discussion
To appreciate the necessity of new DEX standards, it first important to understand the deficiencies of the current status-quo:

### Current DEX Deficiencies  
One consequence of centralized script addresses is the necessity for liquidity pools and LP providers as discrete entities. LPs are a common feature of many DEXes, coming with undesirable properties and corresponding sets of workaround "solutions". However, these workarounds have issues themselves, as explored here:

| Undesirable Property | Workaround "Solution" | Issues |
| :--: | :--: | :--: |
| Impermanent Loss | Yield Farming & Concentrated Liquidity | Medium - Long term unsustainability |
| Incomplete or No Delegation Control | <ul><li>Asset pool fractionalization</li><li>Indirect Delegation via Governance Tokens</li></ul> | <ul><li>Unfair distribution of Governance tokens </li><li>Unavoidable centralization of stake (Major issue for Ouroboros)</li></ul>
| Scaling Bottlenecks | Batchers, Execution/Routing Engines, and/or other middlemen | Middlemen can take advantage of their position between users and the protocol. Even if MEV is mitigated, more users --> more execution demand --> possible centralization of middlemen if the batchers are not permissionless |

Of course, this is not an exhaustive list, and even if some workarounds can be somewhat effective, the underlying design *principles* are suboptimal.

The more decoupled delegation control is from the owner, the more distorted Ouroboros' game theory becomes. It is difficult to predict the extent of this distortion, so minimizing it is of critical importance. Additionally, current implementations of order-book style DEXes (which don't use LPs) still suffer from the scalability challenges of permissioned batchers. No matter how performant a system of batchers is, their resources do **not** scale in proportion to the number of users unless new batchers can permissionlessly join when there is high demand.

All of this is to say that, much like Bittorrent and the CSL-CCL stack, the best p2p protocols are ones that scale in *proportion* to the number of users. DEXes are no different.

Cardano-Swaps achieves batcher/router-free scalability *with* delegation control via a novel combination of user-controlled script addresses and Beacon Tokens (both are expanded upon below).

### Programmable Swaps
First proposed by Axo in their original [whitepaper](https://www.axo.trade/whitepaper.pdf), programmable swaps are a more promising design choice than liquidity pools. Swaps are simply UTxOs that may be consumed if and only if the resulting TX outputs satisfy the input script's logic. Swaps can be fragmented across many user-controlled addresses, so delegation control is maintained. Users then execute swaps from each other's addresses. Since each swap is atomic and explicitly defined, in aggregate they are the optimal expression of (intra)market sentiment. This design pattern scales naturally, since there must be at *least* as many swap addresses as there are users. 

The challenge now becomes one of indexing: how do users differentiate each others' swap addresses from all other addresses on Cardano, *without* relying on a specialized indexer/router? This is where Beacon Tokens come into play.

### Beacon Tokens
Beacon Tokens are a (WIP) native token standard that "tag" on-chain data in a way that is efficiently queryable by off-chain APIs.  They enable cardano-swaps users to designate their script addresses as "swappable", such that they stand out in a sea of other addresses. DDOS/bloat prevention is achieved by carefully marrying Beacons' minting policies with scripts' spending policies. This is expanded upon in the [Specification section](#specification) below.

:white_check_mark: The novel use of *Beacon Tokens* for "tagging" on-chain data can be generalized for many dApps, not just DEXes. More on this in the [Beacon Token CIP](https://github.com/cardano-foundation/CIPs/pull/466).

Putting this all together, we finally have:

### The Cardano-Swaps Protocol
Cardano-Swaps takes inspiration from Axo's programmable swaps design, adds delegation control as a foundational feature, and, through the use of Beacon Tokens, removes the need for specialized indexers. The only remaining bottleneck is the querying capacity of existing off-chain APIs, such as Blockfrost or Koios. (For users with powerful enough hardware, even this is not a limitation, as they can run their own API database).

Here are some of the key features of Cardano-Swaps:

  1. **Full Custody** - users always maintain full spending *and* delegation control over their assets.
  2. **Natural Concurrency** - throughput scales *with* the number of users. No specialized batchers/indexers required.
  3. **Composable Swaps** - many swaps can be fulfilled in a single transaction by "chaining" swap logic
  4. **Emergent Liquidity** - arbitragers are incentivized to spread liquidity to all trading pairs
  5. **Zero Slippage** - minimum swap prices are explicitly defined
  6. **No Superfluous "DEX" Tokens** - ADA is all you need to pay for TX fees.
  7. **Democratic Upgradability** - users choose if/when to use new contracts.
  8. **Frontend Agnosticism** - relatively straightforward integration with existing frontends (i.e. wallets)

Some of these features are explained further in the [Discussion section](<#Discussion & FAQ>) below


## Specification

### Personal Contracts
Cardano addresses are made up of both a payment credential and a staking credential. As long as the staking credential is unique to the user, delegation control over the address is maintained. Cardano-Swaps leverages this duality by giving users addresses that are composed of the same spending scripts (per swap pair) and unique staking credentials. The spending credential is implemented in a way that gives the staking credential authority over all owner related actions, besides the actual swap execution. 

:heavy_exclamation_mark: To force the use of a staking credential, it is not possible to mint a beacon token to an address without a staking credential.

### Minting and Using Beacon Tokens
Beacon Tokens are used to tag `cardano-swaps` addresses so they are readily queryable via an off-chain API, such as Koios or Blockfrost. It is relatively straightforward to find all addresses that contain a specific native token. Here are some examples:

| Task | Koios Api | Blockfrost Api |
|--|--|--|
| Addresses with a beacon | [api](https://api.koios.rest/#get-/asset_address_list) | [api](https://docs.blockfrost.io/#tag/Cardano-Assets/paths/~1assets~1%7Basset%7D~1addresses/get)|
| UTxOs at the address | [api](https://api.koios.rest/#post-/address_info) | [api](https://docs.blockfrost.io/#tag/Cardano-Addresses/paths/~1addresses~1%7Baddress%7D~1utxos/get)|

Technically, all native tokens can be used as beacons like this but this feature is usually not the intended one. The name *Beacon Token* refers to any native token whose only purpose is to act as a tag/beacon.

#### Beacon Tokens with Cardano-Swaps
Every trading pair gets its own spending script. This is accomplished with the help of an extra parameter. Here is the data type of that extra parameter:

``` Haskell
data SwapConfig = SwapConfig
  { swapOffer :: (CurrencySymbol,TokenName)
  , swapAsk :: (CurrencySymbol,TokenName)
  }
```

**Each combination of `swapOffer` and `swapAsk` results in a different spending script. All spending scripts are identical except for this extra parameter. The hash of the resulting spending script is then used as an extra parameter to the beacon policy. *All beacon policies are identical except for this extra parameter.* As a result, every `SwapConfig` will also have its own unique beacon policy.**

Since the beacon policy-id itself carries all the information needed to determine which trading pair is being used, every beacon uses the empty token name - this is enforced by the minting policy.

#### Minting Requirements
Minting beacons for `cardano-swaps` is a tightly controlled process. In order to mint beacons, **all of the following must be true**:

1. Only one beacon is minted per Tx.
2. The minted beacon uses an empty token name.
3. The beacon is minted to an address protected by the `cardano-swaps` spending script for a particular trading pair.
4. The beacon is minted to an address with a staking credential (either a pubkey or a script).
5. The datum of the output containing the beacon must have the proper beacon symbol.
6. The beacon must be stored with a minimum of 20 ADA.

Once the beacon is minted to the swap address, the spending script does not allow consuming the beacon's UTxO *unless* the beacon is being burned. This is done to prevent beacons from being sent to unrelated addresses.

The 20 ADA is a deposit that can be reclaimed upon closing the address.

#### Burning Requirements
Since minting and spending beacons are so heavily controlled, there is no reason to regulate burning. Burning is always allowed as long as the burn redeemer is only used to burn beacons.

#### Querying the Beacon Tokens
Below is an example response from querying the beacon tokens:
``` JSON
[
  {
    "assets": [
      {
        "asset": "lovelace",
        "quantity": 15000000
      },
      {
        "asset": "c0f8644a01a6bf5db02f4afe30d604975e63dd274f1098a1738e561d.4f74686572546f6b656e0a",
        "quantity": 5
      }
    ],
    "datum": {
      "price": {
        "denominator": 600000,
        "numerator": 1
      }
    },
    "swap_address": "addr_test1zqquvxk3d44kkry0a502f60vq6qkr8kq0f82h7vpttvrvmpualkqngnmdz2w9mv60zuucq0sswtn6lq2lwxwez76x0aqhzu5re",
    "utxo_id": "14779637d6b6d8631f2af0952c2e31a7f800ae4b12d1ca95e843bdbd0ffb4d7d#0"
  }
]
```

Only one UTxO was found, containing Lovelace (ADA) and 5 units of a native token. The asking price is one unit of the desired native token for 0.6 ADA. This response has everything a user needs to swap with the address.

#### Generalizing Beacon Tokens
While these beacons are used to "tag" all necessary information for engaging in swaps, they can be used for tagging ANY on-chain data w.r.t. to:

1. The address containing the Beacon
2. The UTxO containing the Beacon 
3. The information for any transaction(s) the Beacon has ever been in 

For example, it is possible to query the metadata of all transactions the Beacon was ever a part of. This can be used to create an easily queryable & trustless "metadata history" trail. Here are some examples:

| | Blockfrost | Koios |
| :--: | :--: | :--: |
| TX history | [api](https://docs.blockfrost.io/#tag/Cardano-Assets/paths/~1assets~1%7Basset%7D~1transactions/get) | [api](https://api.koios.rest/#get-/asset_txs) |
| TX metadata | [api](https://docs.blockfrost.io/#tag/Cardano-Transactions/paths/~1txs~1%7Bhash%7D~1metadata/get)| [api](https://api.koios.rest/#post-/tx_metadata) |

Beacon Tokens make all of this information readily queryable; no configuration of the tokens is necessary. This can be used in a wide variety of dApps - **the only requirement is that the beacon token is unique for each *kind* of datatype.**

---
### The DEX's Inline Datum
For users to see each others' asking prices, all datums for the DEX must be inline datums. `cardano-swaps` contracts enforce this behavior whenever possible. Here is the datum type:

``` Haskell
-- | Swap Datum
type Price = Rational -- ^ askedAsset/offeredAsset
data SwapDatum
  = BeaconSymbol CurrencySymbol -- ^ Datum stored with beacons.
  | SwapPrice Price -- ^ Datum stored with swappable UTxOs.
```

:important: This datum is different than the previous version's which used a product type.

#### SwapPrice
The `Rational` type is a fraction (decimal types do not work on-chain). Fortunately, there is no loss of functionality from using fractions.

All prices in Cardano-Swaps are local (similar to limit orders in an order-book exchange). The price is always askedAsset/offeredAsset. For example, if $ADA is being offered for $DUST at a price of 1.5 (converted to 3/2), the contract requires that 3 $DUST are deposited for every 2 $ADA removed from the swap address. Ratios < 3/2 will fail, while ratios >= 3/2 will pass. 

When engaging in swaps, it is only necessary that the desired swap ratio is met; **not all assets at the swap address or UTxO must be swapped.** For example, if there is 100 ADA in a swap address requesting 2:1 for DUST, a user may swap 20 ADA, as long as they return 80 ADA and 10 DUST in the same TX.

Since every user explicitly defines their desired swap ratios, oracles are not required. The "global" price naturally emerges where the local bids and asks meet - just like an order-book.

:heavy_exclamation_mark: A zero or negative price means the assets are effectively free. A malicious user may deposit a UTxO with a negative price in the datum in order to steal user funds. To prevent this, swaps will fail unless all prices are greater than 0.

:heavy_exclamation_mark: In the previous version, users could have specified a price in units of ADA and the script would convert it to units of lovelace during execution. This feature was removed to save on execution costs. Now, all prices for ADA must be in units of lovelace.

#### BeaconSymbol
The `BeaconSymbol` datum prevents misuse of beacons. The contract forces all assets with the supplied policy-id to be burned instead of being withdrawn. This ensures the beacons can never be found in an address unrelated to `cardano-swaps`. **If the wrong policy id is supplied, assets can be locked forever.** Only the UTxO containing the beacon needs to use the `BeaconSymbol` datum; all active swaps use the `SwapPrice` datum. `cardano-swaps` CLI handles this part of the datum automatically, preventing accidental misuse.

---
### Swap Contract Logic
Swap contracts have three possible actions, a.k.a. redeemers:

1. `Close` - withdraw any UTxO located at the swap address and burn the beacon
2. `Update` - update the asking price for UTxOs at the swap address
3. `Swap` - executing a swap with assets at the swap address

Only the owner (signified by the address' staking credential) is allowed to use the `Close` or `Update` redeemers. Anyone can use the `Swap` redeemer.

#### `Close` Redeemer
The `Close` redeemer allows the owner (signified by the address' staking credential) to recover the deposit stored with the reference script, and make the address undiscoverable by burning the beacon. **In order to reclaim the deposit, the beacon must be burned.** The requirements for successfully using the `Close` redeemer are:

1. All beacons among Tx inputs must be burned.
2. The staking credential must signal approval:
    - pubkey must sign
    - script must be executed in the same tx

:important: In the previous version, the `Close` redeemer also checked the transaction outputs to make sure any new outputs to the script were valid. This feature was not necessary and was removed. The `Close` redeemer's purpose is to close an address, not add new positions.

#### `Update` Redeemer
The `Update` redeemer allows the owner to change the asking price of their position(s) by changing the inline datum attached of associated UTxOs. This action includes checks to ensure the new datum is properly used. The requirements for a successful update are:

1. No beacons among tx inputs.
2. The staking credential must signal approval:
    - pubkey must sign
    - script must be executed in the same tx
3. All new outputs to the address must contain the proper datum:
    - It must be an inline `SwapPrice` datum with a price > 0.

#### `Swap` Redeemer
The `Swap` redeemer checks all of the assets leaving the swap address and all of the assets entering the swap address. For a successful swap, all of the following must be true:

1. No swap input utxos have a `BeaconSymbol` datum.
2. All swap input prices are > 0.
3. All outputs to the swap address contain the proper datum:
    - inline `SwapPrice` datum with the price == weighted avg price of all swap inputs
4. Only the offered asset (as defined in `SwapConfig`) is leaving the swap address.
5. QuantityOfferedAssetTaken * weighted average price <= quantityAskedAssetGiven

Custom error messages are included to help troubleshoot why a swap failed. The weighted average price must match exactly what the swap contract calculates. To help with this, `cardano-swaps` can calculate the weighted price for you. The function `cardano-swaps` uses is the same function the on-chain swap contract uses.


## Features Discussion
Here are some of the most impactful features of Cardano-Swaps:

### Delegation Control
Since each user has their own swap address, the process of delegation is identical to that of a normal address (either by staking key or staking script). 

Check out the [delegation section](GettingStarted.md#delegate-the-swap-address) of [GettingStarted.md](GettingStarted.md) for an example using a staking pubkey.

### Composable Atomic Swaps
Since multiple swaps are combinable into a single transaction, any arbitrarily complex swap transaction can be created. The only limit is the size of the transaction itself.

Do you want to convert 10 ADA into 5 DUST and 5 AGIX? No problem! This can be done in one transaction.
What about converting 10 ADA, 5 DUST, and 3 WMT into 16 AGIX and 11 HOSKY? Piece of cake!

By composing these swaps in one transaction, many-to-many multi-asset swaps are possible. The only limits are the maximum transaction limits for Cardano.

### Emergent Liquidity
Liquidity in cardano-swaps is an *emergent* property; it arises from the (healthy) incentive for arbitragers to engage in complex swap transactions. Discrete liquidity pools are unnecessary.

#### The Contrived Example

``` Txt
Alice has 10 ADA in her swap address and is willing to swap them for 0.5 AGIX/ADA.
Bob has 10 AGIX in his swap address and is willing to swap them for 1 ADA/AGIX.
```

In this example, Charlie can profitably arbitrage and fulfill both of these swaps like this:

``` Txt
Charlie looks up all swap addresses willing to swap AGIX/ADA. Charlie finds Alice's address.
Charlie looks up all swap addresses willing to swap ADA/AGIX. Charlie finds Bob's address.
Using Bob's reference script, Charlie gives Bob 10 ADA and receives 10 AGIX.
Using Alice's reference script, Charlie gives Alice 5 AGIX and receives 10 ADA.
Charlie now has his original 10 ADA plus an additional 5 AGIX.
This all occurs in one transaction where Charlie pays the transaction fee.
```

On net, Charlie pays the transaction fees and receives 5 AGIX in return, while both Alice and Bob's swaps are fulfilled.

#### The Realistic Example

``` Txt
Alice has 10 ADA in her swap address and is willing to swap them for 1 DUST/ADA.
Bob has 10 DUST in his swap address and is willing to swap them for 0.5 AGIX/DUST.
Charlie has 10 AGIX in his swap address and is willing to swap them for 1 HOSKY/AGIX.
Mike has 10 HOSKY in his swap address and is willing to swap them for 1 ADA/HOSKY.
```

In this example, Sarah can profitably arbitrage and fulfill all of these swaps like this:

``` Txt
Sarah looks up all swap addresses willing to swap DUST/ADA. Sarah finds Alice's address.
Sarah looks up all swap addresses willing to swap AGIX/DUST. Sarah finds Bob's address.
Sarah looks up all swap addresses willing to swap HOSKY/AGIX. Sarah finds Charlie's address.
Sarah looks up all swap addresses willing to swap ADA/HOSKY. Sarah finds Mike's address.
Sarah gives Mike 10 ADA and receives 10 HOSKY.
Sarah gives Charlie 10 HOSKY and receives 10 AGIX.
Sarah gives Bob 5 AGIX and receives 10 DUST.
Sarah gives Alice 10 DUST and receives 10 ADA.
Sarah now has her original 10 ADA plus an additional 5 AGIX.
This all occurs in one transaction where Sarah pays the transaction fee.
```

On net, Sarah pays the transaction fees and receives 5 AGIX in return, while four swaps are fulfilled.

#### Liquidity naturally flows to the less liquid pairs
As shown in the realistic example, Sarah fulfills *both* the AGIX/DUST swap and the HOSKY/AGIX swap by "passing through" those pairs on her way back to ADA. As long as the entry and exit pairs (in this case ADA/HOSKY and DUST/ADA) have enough liquidity, arbitragers can spread that liquidity into less liquid swap pairs.

As a bonus, **the very nature of *illiquidity* implies great arbitrage opportunities**. The more illiquid a swap pair, the greater the potential arbitrage profits. Participating in arbitrage is permissionless, so anyone can design their own algorithms for finding the most profitable "path" through the currently available swaps.

### Democratic Upgradability
Upgrades to `cardano-swaps` can propagate through the ecosystem of users in a similarly democratic fashion as SPOs upgrading their pools to a new version of `cardano-node`. Since users can close their swaps at any time, whenever there is a potential upgrade, users can choose to close their current swaps and recreate them with the new contracts. Bifurcation of liquidity that occurs during upgrade periods is not an issue because different versions of Cardano-Swaps can compose with each other. Therefore, there really isn't any bifurcation of liquidity during upgrade periods.

### Frontend Agnosticism
Thanks to the query-ability of beacon tokens, it is trivial for any frontend to integrate with Cardano-Swaps. For example, any wallet can integrate `cardano-swaps` by adding support for querying the beacon tokens. They can also add their own user friendly way to create and use swaps. The only requirement is that all frontends/users agree to use the same beacon token standard. There is no need for risky extensions or dedicated frontends.


## Benchmarks and Fee Estimations (YMMV)
Thanks to the efficiency of using Aiken, this version is capable of composing up to 14 different swaps in a single transaction with a total transaction fee is 1.5 ADA. A transaction with a single swap only costs 0.25 ADA. These results likely make this the cheapest DEX on Cardano by an order of magnitude.

Given the performance of these Aiken contracts, even though the redundant executions are still occuring, this DEX is more than performant enough for the current state of Cardano. **No CIPs or hard-forks are needed. This protocol works on the Cardano blockchain, as is.**

The full benchmarking details can be found [here](Benchmarks.md). The key take-away from the benchmarking is that using reference scripts is necessary for this DEX to reach its full potential. The original version had every user store a copy of the reference script with each beacon token. This was unnecessary and leads to redundant blockchain bloat due to the same script being stored on chain multiple times. Instead, this version assumes users and arbitragers will use their own reference scripts or trustlessly share scripts using Beacon Tokens as in [cardano-reference-scripts](https://github.com/fallen-icarus/cardano-reference-scripts).
<<<<<<< HEAD

=======
>>>>>>> f44adff0

## Future Features Discussion

<<<<<<< HEAD
=======
## Future Features Discussion

>>>>>>> f44adff0
### Add beacons to improve indexing for arbitragers.

Currently, to lookup a swap, the only query possible is to lookup up a specific trading pair. But for arbitragers, it may be better to lookup all swaps where the offered asset is ADA. This would include AGIX/ADA, WMT/ADA, etc. This query can be achieved by introducing an additional beacon to the protocol.

## FAQ

#### Why is there a deposit for the Beacon UTxO?

The reason is to incentivize users to actually use the DEX as intended. If there were no deposits, users can create a live address with a beacon token and then just leave it open even if they aren't actually using the address anymore (like if there are no swappable assets in it). This "zombie" address will still appear when querying the beacon tokens even though other users can't actually do anything with it. By requiring the deposits, users are incentivized to close unused addresses in order to get the deposits back.

#### If all users share a spending script, how are their assets protected?
The spending script gets the staking credential from the address of the UTxO being spent at run-time. When an owner related action is being performed (closing or updating positions), the spending script requires that the staking credential "signals approval" of the action:

- If the staking credential is a pubkey, then the staking pubkey must sign the transaction.
- If the staking credential is a script, then the script must be executed in the same transaction.
- the staking credential effectively *becomes* the "owner" for all actions except for the actual swap execution, in which case the spending credential is used directly.

 It is possible to execute a staking script even if 0 ADA is withdrawn from a reward address. The only requirement to use staking scripts like this is that the associated stake address must be registered and delegated. Stake addresses can be utilized this way as soon as the registration+delegation transaction is added to the chain. There is no epoch waiting-period.

#### Why not just give each user their own spending script?
`cardano-swaps` relies on the usage of [beacon tokens](<#specification/##Beacon Tokens>) to "tag" addresses, which demarcates them as *distinct* for efficient off-chain querying/aggregation. However, **address distinction is impossible if each script address is composed of completely unique credentials.** In other words, for Beacon Tokens to work properly, there must be a clear distinction between addresses participating in a given dApp and all other addresses. `cardano-swaps` leverages the dual payment-staking credentials of Cardano addresses to maintain address-distinction (shared spending scripts) without sacrificing self-custody (unique staking keys/scripts). For further clarification, refer to the [Beacon Token CIP](https://github.com/cardano-foundation/CIPs/pull/466)

:pushpin: v1.0.0 of cardano-swaps used unique spending scripts; you can read about the limitations in the v1.0.0 commit README.

#### What if two arbitragers compete for the same swap?
Recall the contrived example above. What would happen if Charlie and Mike try to arbitrage it at the same time?

1. Charlie and Mike both build their transactions since the UTxOs still exist.
2. Charlie and Mike submit their transaction at the same time.
3. Charlie's is added to a block first.
4. When Mike's transaction is then picked to go into a block, the UTxOs no longer exist. The transaction fails without needing to run the swap contracts.

Since Mike's transaction will fail without needing to run the swap script, Mike's collateral is safe. Further, the more available swaps there are, the less likely these "collisions" will occur.

#### If Cardano-Swaps reaches mass adoption, won't TVL on Cardano go down?

Yes. Yes it will. TVL is a silly metric. It is a measure of who can be most inefficient with DeFi capital.

#### I have an idea for how to improve the protocol. Where should I go?

Feel free to use either the Issue section or the Discussion section on the Cardano-Swaps repo. Any feedback that can improve the protocol is welcome!

#### When Mainnet?

Currently, Aiken is still in the alpha phase and therefore, this protocol should also be considered in the alpha phase. Furthermore, there are some features that should be tried to determine their trade-offs. Mainnet release ideally should happen after:

1. Aiken stabilizes
2. Cardano-Swaps features stabilize
3. Cardano-Swaps undergoes a security audit

That being said, this protocol is fully peer-to-peer. If some community members are willing to accept the risks and are comfortable with the current features, nobody can stop them from using this protocol right now. 

## Conclusion
The cardano-swaps protocol has all of the desired properties of a highly scalable DEX. Thanks to the use of beacon tokens, decentralization is no longer limited by the design of DEXs. Instead, the limiting factor is now the off-chain querying. However, innovations in this space are still in the early days. The Koios API is an example of a more decentralized off-chain platform. As the technology improves, the decentralization of this protocol will improve as well.<|MERGE_RESOLUTION|>--- conflicted
+++ resolved
@@ -3,6 +3,10 @@
 :warning: Knowledge of basic Haskell syntax and cardano-cli usage is assumed.
 
 The Getting Started instructions can be found [here](GettingStarted.md).
+
+This version of Cardano-Swaps is written in Aiken. **The Aiken version can handle 14 swaps in a single transaction with a fee of only 1.5 ADA. A transaction with a single swap only costs 0.25 ADA. This makes Cardano-Swaps up to an order of magnitude cheaper than existing Cardano DEXs.** See [benchmarks](Benchmarks.md) for details. This protocol works on Cardano as is - no hardforks or CIPs are necessary.
+
+For a quick list of everything that has changed from the previous verion, see the [changelog](CHANGELOG.md).
 
 This version of Cardano-Swaps is written in Aiken. **The Aiken version can handle 14 swaps in a single transaction with a fee of only 1.5 ADA. A transaction with a single swap only costs 0.25 ADA. This makes Cardano-Swaps up to an order of magnitude cheaper than existing Cardano DEXs.** See [benchmarks](Benchmarks.md) for details. This protocol works on Cardano as is - no hardforks or CIPs are necessary.
 
@@ -336,18 +340,10 @@
 Given the performance of these Aiken contracts, even though the redundant executions are still occuring, this DEX is more than performant enough for the current state of Cardano. **No CIPs or hard-forks are needed. This protocol works on the Cardano blockchain, as is.**
 
 The full benchmarking details can be found [here](Benchmarks.md). The key take-away from the benchmarking is that using reference scripts is necessary for this DEX to reach its full potential. The original version had every user store a copy of the reference script with each beacon token. This was unnecessary and leads to redundant blockchain bloat due to the same script being stored on chain multiple times. Instead, this version assumes users and arbitragers will use their own reference scripts or trustlessly share scripts using Beacon Tokens as in [cardano-reference-scripts](https://github.com/fallen-icarus/cardano-reference-scripts).
-<<<<<<< HEAD
-
-=======
->>>>>>> f44adff0
+
 
 ## Future Features Discussion
 
-<<<<<<< HEAD
-=======
-## Future Features Discussion
-
->>>>>>> f44adff0
 ### Add beacons to improve indexing for arbitragers.
 
 Currently, to lookup a swap, the only query possible is to lookup up a specific trading pair. But for arbitragers, it may be better to lookup all swaps where the offered asset is ADA. This would include AGIX/ADA, WMT/ADA, etc. This query can be achieved by introducing an additional beacon to the protocol.
